--- conflicted
+++ resolved
@@ -12,15 +12,9 @@
 )
 
 var (
-<<<<<<< HEAD
 	listenOn, forceHTTP, bcryptWorkFactor, databaseURL, jwtPrivateKeyPath, jwtPublicKeyPath, tlsKeyPath, tlsCertPath, hostURL string
 	providers                                                                                                                 []provider.Provider
 	locations                                                                                                                 map[string]string
-=======
-	listenOn, forceHTTP, schema, bcryptWorkFactor, databaseURL, jwtPrivateKeyPath, jwtPublicKeyPath, tlsKeyPath, tlsCertPath string
-	providers                                                                                                                []provider.Provider
-	locations                                                                                                                map[string]string
->>>>>>> 8e4abf04
 )
 
 func getEnv() {
@@ -29,10 +23,6 @@
 		env.Getenv("HOST", ""),
 		env.Getenv("PORT", "4443"),
 	)
-<<<<<<< HEAD
-	hostURL = env.Getenv("HOST_URL", "https://localhost:4443")
-	forceHTTP = env.Getenv("DANGEROUSLY_FORCE_HTTP", "")
-=======
 	forceHTTP = env.Getenv("DANGEROUSLY_FORCE_HTTP", "")
 	if forceHTTP == "force" {
 		schema = "http"
@@ -40,26 +30,17 @@
 		schema = "https"
 	}
 
->>>>>>> 8e4abf04
 	providers = []provider.Provider{
 		dropbox.New(
 			"dropbox",
 			env.Getenv("DROPBOX_CLIENT", ""),
 			env.Getenv("DROPBOX_SECRET", ""),
-<<<<<<< HEAD
 			pkg.JoinURL(hostURL, "/oauth2/auth"),
 		),
 		signin.New(
 			"login",
 			env.Getenv("SIGNIN_URL", ""),
 			pkg.JoinURL(hostURL, "/oauth2/auth"),
-=======
-			env.Getenv("DROPBOX_CALLBACK", fmt.Sprintf("%s://%s/oauth2/auth", schema, fmt.Sprintf(
-				"%s:%s",
-				env.Getenv("HOST", "127.0.0.1"),
-				env.Getenv("PORT", "4443"),
-			))),
->>>>>>> 8e4abf04
 		),
 	}
 	bcryptWorkFactor = env.Getenv("BCRYPT_WORKFACTOR", "10")
